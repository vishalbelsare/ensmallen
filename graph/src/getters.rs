--- conflicted
+++ resolved
@@ -568,29 +568,6 @@
         Ok(self.weights.clone().unwrap())
     }
 
-<<<<<<< HEAD
-=======
-    #[cache_property(total_weights)]
-    /// Return total edge weights, if graph has weights.
-    ///
-    /// # Example
-    /// To get the total edge weights you can use:
-    /// ```rust
-    /// # let graph_with_weights = graph::test_utilities::load_ppi(false, false, true, true, false, false);
-    /// # let graph_without_weights = graph::test_utilities::load_ppi(false, false, false, true, false, false);
-    /// assert!(graph_with_weights.get_total_edge_weights().is_ok());
-    /// assert!(graph_without_weights.get_total_edge_weights().is_err());
-    /// println!("The graph total edge weights is {:?}.", graph_with_weights.get_total_edge_weights());
-    /// ```
-    ///
-    /// # Raises
-    /// * If the graph does not contain edge weights.
-    pub fn get_total_edge_weights(&self) -> Result<f64> {
-        self.must_have_edge_weights()
-            .map(|weights| weights.iter().map(|&w| w as f64).sum())
-    }
->>>>>>> 2785609b
-
     /// Return the node types of the graph nodes.
     ///
     /// # Example
