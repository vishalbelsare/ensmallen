use super::*;
use rayon::iter::ParallelIterator;

impl Graph {
    /// Compute the maximum and minimum edge weight and cache it
    fn compute_max_and_min_edge_weight(&self) {
        let mut cache = unsafe { &mut (*self.cache.get()) };

        let (min, max) = match self.par_iter_edge_weights() {
            Ok(iter) => {
                let (min, max) = iter.map(|w| (w, w)).reduce(
                    || (WeightT::NAN, WeightT::NAN),
                    |(min_a, max_a), (min_b, max_b)| (min_a.min(min_b), max_a.max(max_b)),
                );
                (Ok(min), Ok(max))
            }
            Err(e) => (Err(e.clone()), Err(e)),
        };

        cache.min_edge_weight = Some(min);
        cache.max_edge_weight = Some(max);
    }

    cached_property!(get_mininum_edge_weight, Result<WeightT>, compute_max_and_min_edge_weight, min_edge_weight,
    /// Return the minimum weight, if graph has weights.
    ///
    /// # Example
    /// To get the minimum edge weight you can use:
    /// ```rust
    /// # let graph_with_weights = graph::test_utilities::load_ppi(false, false, true, true, false, false);
    /// # let graph_without_weights = graph::test_utilities::load_ppi(false, false, false, true, false, false);
    /// assert!(graph_with_weights.get_mininum_edge_weight().is_ok());
    /// assert!(graph_without_weights.get_mininum_edge_weight().is_err());
    /// println!("The graph minimum weight is {:?}.", graph_with_weights.get_mininum_edge_weight());
    /// ```
    ///
    /// # Raises
    /// * If the graph does not contain edge weights.
    );

    cached_property!(get_maximum_edge_weight, Result<WeightT>, compute_max_and_min_edge_weight, max_edge_weight,
    /// Return the maximum weight, if graph has weights.
    ///
    /// # Example
    /// To get the maximum edge weight you can use:
    /// ```rust
    /// # let graph_with_weights = graph::test_utilities::load_ppi(false, false, true, true, false, false);
    /// # let graph_without_weights = graph::test_utilities::load_ppi(false, false, false, true, false, false);
    /// assert!(graph_with_weights.get_maximum_edge_weight().is_ok());
    /// assert!(graph_without_weights.get_maximum_edge_weight().is_err());
    /// println!("The graph maximum weight is {:?}.", graph_with_weights.get_maximum_edge_weight());
    /// ```
    ///
    /// # Raises
    /// * If the graph does not contain edge weights.
    );

    /// Compute the maximum and minimum node degree and cache it
    fn compute_max_and_min_node_degree(&self) {
        let mut cache = unsafe { &mut (*self.cache.get()) };

        let (min, max) = self.par_iter_node_degrees().map(|w| (w, w)).reduce(
            || (NodeT::MAX, 0),
            |(min_a, max_a), (min_b, max_b)| (min_a.min(min_b), max_a.max(max_b)),
        );

<<<<<<< HEAD
        cache.min_node_degree = Some(min);
        cache.max_node_degree = Some(max);
    }

    cached_property!(get_unchecked_maximum_node_degree, NodeT, compute_max_and_min_node_degree, max_node_degree,
    /// Return the maximum node degree.
    ///
    /// # Safety
    /// The method will return an undefined value (0) when the graph
    /// does not contain nodes. In those cases the value is not properly
    /// defined.
    ///
    );

    cached_property!(get_unchecked_minimum_node_degree, NodeT, compute_max_and_min_node_degree, min_node_degree,
    /// Return the minimum node degree.
    ///
    /// # Safety
    /// The method will return an undefined value (0) when the graph
    /// does not contain nodes. In those cases the value is not properly
    /// defined.
    ///
    );

    /// Compute the maximum and minimum weighted node degree and cache it
    fn compute_max_and_min_weighted_node_degree(&self) {
        let mut cache = unsafe { &mut (*self.cache.get()) };

        let (min, max) = match self.par_iter_weighted_node_degrees() {
            Ok(iter) => {
                let (min, max) = iter.map(|w| (w, w)).reduce(
                    || (f64::NAN, f64::NAN),
                    |(min_a, max_a), (min_b, max_b)| (min_a.min(min_b), max_a.max(max_b)),
                );
                (Ok(min), Ok(max))
            }
            Err(e) => (Err(e.clone()), Err(e)),
        };

        cache.min_weighted_node_degree = Some(min);
        cache.max_weighted_node_degree = Some(max);
    }

    cached_property!(get_maximum_weighted_node_degree, Result<f64>, compute_max_and_min_weighted_node_degree, max_weighted_node_degree,
    /// Return the maximum weighted node degree.
    );

    cached_property!(get_minimum_weighted_node_degree, Result<f64>, compute_max_and_min_weighted_node_degree, min_weighted_node_degree,
    /// Return the minimum weighted node degree.
    );
=======

    /// Compute how many selfloops and how many **uniques** selfloops the graph contains.
    fn compute_selfloops_number(&self) {
        let (selfloops_number, selfloops_number_unique) = self.par_iter_node_ids()
        .map(
            |node_id| {
                let self_loops_number = unsafe{self.iter_unchecked_neighbour_node_ids_from_source_node_id(node_id)}
                    .filter(|x| *x == node_id).count();
                (self_loops_number as EdgeT, (if self_loops_number > 0 {1} else {0}) as NodeT)
            }
        ).reduce(
            || (0, 0),
            |(selfloops_number_a, selfloops_number_unique_a), (selfloops_number_b, selfloops_number_unique_b)|
            (
                selfloops_number_a + selfloops_number_b, 
                selfloops_number_unique_a + selfloops_number_unique_b
            )
        );  

        let mut cache = unsafe { &mut (*self.cache.get()) };
        cache.selfloops_number = Some(selfloops_number);
        cache.selfloops_number_unique = Some(selfloops_number_unique);
    }

    cached_property!(get_selfloops_number, EdgeT, compute_selfloops_number, selfloops_number,
        /// Returns number of self-loops, including also those in eventual multi-edges.
        ///
        /// # Example
        ///```rust
        /// # let graph = graph::test_utilities::load_ppi(true, true, true, true, false, false);
        /// println!("The number of self-loops in the graph is  {}", graph.get_selfloops_number());
        /// ```
    );
    
    cached_property!(get_unique_selfloop_number, NodeT, compute_selfloops_number, selfloops_number_unique,  
        /// Returns number of unique self-loops, excluding those in eventual multi-edges.
        ///
        /// # Example
        ///```rust
        /// # let graph = graph::test_utilities::load_ppi(true, true, true, true, false, false);
        /// println!("The number of unique self-loops in the graph is  {}", graph.get_unique_selfloop_number());
        /// ```
    );    

>>>>>>> bcaa3f0e
}<|MERGE_RESOLUTION|>--- conflicted
+++ resolved
@@ -64,7 +64,6 @@
             |(min_a, max_a), (min_b, max_b)| (min_a.min(min_b), max_a.max(max_b)),
         );
 
-<<<<<<< HEAD
         cache.min_node_degree = Some(min);
         cache.max_node_degree = Some(max);
     }
@@ -115,25 +114,31 @@
     cached_property!(get_minimum_weighted_node_degree, Result<f64>, compute_max_and_min_weighted_node_degree, min_weighted_node_degree,
     /// Return the minimum weighted node degree.
     );
-=======
 
     /// Compute how many selfloops and how many **uniques** selfloops the graph contains.
     fn compute_selfloops_number(&self) {
-        let (selfloops_number, selfloops_number_unique) = self.par_iter_node_ids()
-        .map(
-            |node_id| {
-                let self_loops_number = unsafe{self.iter_unchecked_neighbour_node_ids_from_source_node_id(node_id)}
-                    .filter(|x| *x == node_id).count();
-                (self_loops_number as EdgeT, (if self_loops_number > 0 {1} else {0}) as NodeT)
-            }
-        ).reduce(
-            || (0, 0),
-            |(selfloops_number_a, selfloops_number_unique_a), (selfloops_number_b, selfloops_number_unique_b)|
-            (
-                selfloops_number_a + selfloops_number_b, 
-                selfloops_number_unique_a + selfloops_number_unique_b
-            )
-        );  
+        let (selfloops_number, selfloops_number_unique) = self
+            .par_iter_node_ids()
+            .map(|node_id| {
+                let self_loops_number =
+                    unsafe { self.iter_unchecked_neighbour_node_ids_from_source_node_id(node_id) }
+                        .filter(|x| *x == node_id)
+                        .count();
+                (
+                    self_loops_number as EdgeT,
+                    (if self_loops_number > 0 { 1 } else { 0 }) as NodeT,
+                )
+            })
+            .reduce(
+                || (0, 0),
+                |(selfloops_number_a, selfloops_number_unique_a),
+                 (selfloops_number_b, selfloops_number_unique_b)| {
+                    (
+                        selfloops_number_a + selfloops_number_b,
+                        selfloops_number_unique_a + selfloops_number_unique_b,
+                    )
+                },
+            );
 
         let mut cache = unsafe { &mut (*self.cache.get()) };
         cache.selfloops_number = Some(selfloops_number);
@@ -149,8 +154,8 @@
         /// println!("The number of self-loops in the graph is  {}", graph.get_selfloops_number());
         /// ```
     );
-    
-    cached_property!(get_unique_selfloop_number, NodeT, compute_selfloops_number, selfloops_number_unique,  
+
+    cached_property!(get_unique_selfloop_number, NodeT, compute_selfloops_number, selfloops_number_unique,
         /// Returns number of unique self-loops, excluding those in eventual multi-edges.
         ///
         /// # Example
@@ -158,7 +163,5 @@
         /// # let graph = graph::test_utilities::load_ppi(true, true, true, true, false, false);
         /// println!("The number of unique self-loops in the graph is  {}", graph.get_unique_selfloop_number());
         /// ```
-    );    
-
->>>>>>> bcaa3f0e
+    );
 }