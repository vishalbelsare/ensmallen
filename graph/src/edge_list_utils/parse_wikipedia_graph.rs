use crate::{
    get_rows_number, sort_numeric_edge_list_inplace, utils::get_loading_bar, EdgeFileWriter, EdgeT,
    NodeFileWriter, NodeT, NodeTypeT, Result, TypeFileWriter, Vocabulary,
};
use indicatif::ProgressIterator;
use lazy_static::lazy_static;
use log::info;
#[cfg(target_os = "linux")]
use nix::fcntl::*;
use regex::Regex;
use std::fs::File;
use std::io::prelude::*;
use std::io::BufReader;
#[cfg(target_os = "linux")]
use std::os::unix::io::AsRawFd;

const COMMENT_SYMBOLS: &[&str] = &["&lt;", "{", "}", "|", "----", "!", "=", "<"];
const SPECIAL_NODE_STARTERS: &[&str] = &[
    "/",
    "../",
    "Image:",
    "image:",
    "User:",
    "File:",
    ":File",
    "media:",
    "Cookbook:",
    "Template:",
];

/// Returns boolean represing whether the given candidate node is a special node.
///
/// # Arguments
/// `candidate_node`: &str - Candidate node to check.
fn is_special_node(candidate_node: &str) -> bool {
    SPECIAL_NODE_STARTERS
        .iter()
        .any(|&starter| candidate_node.starts_with(starter))
}

lazy_static! {
    static ref LINE_SANITIZER_CURLY_BRACES_REMOVER: Regex = Regex::new(r"\{\{[^\}]+?\}\}").unwrap();
    static ref LINE_SANITIZER_SQUARE_BRACES_REMOVER: Regex =
        Regex::new(r"\[\[(?P<a>[^\]]+?)(?:\|[^\]]+?)?\]\]").unwrap();
    static ref LINE_SANITIZER_ANGULAR_BRACES_REMOVER: Regex = Regex::new(r"&lt;.+?&gt;").unwrap();
    static ref LINE_SANITIZER_SPACES_REMOVER: Regex = Regex::new(r"\s\s+").unwrap();
}

/// Returns boolean representing whether the given line should be skipped.
///
/// # Arguments
/// `line`: &str - The line to check for.
///
/// # Implementative details
/// We skip the line if:
/// * The line is empty.
/// * The line starts with a comment symbol.
fn should_skip_line(line: &str) -> bool {
    line.is_empty()
        || COMMENT_SYMBOLS
            .iter()
            .any(|comment_symbol| line.starts_with(comment_symbol))
}

/// Returns the iterator of lines on the file provided at given path.
///
/// # Arguments
/// `path`: &str - The path to be read.
fn get_lines_iterator(path: &str) -> Result<impl Iterator<Item = Result<String>>> {
    let file = File::open(path);
    if file.is_err() {
        return Err(format!("Cannot open the file at {}", path));
    }
    let file = file.unwrap();
    #[cfg(target_os = "linux")]
    let _ = posix_fadvise(
        file.as_raw_fd(),
        0,
        0,
        PosixFadviseAdvice::POSIX_FADV_SEQUENTIAL,
    );
    let buffer = BufReader::with_capacity(8 * 1024 * 1024, file);
    Ok(buffer.lines().map(|line|{
        match line {
            Ok(l)=>Ok(l.trim().to_string()),
            Err(_)=>Err("There might have been an I/O error or the line could contains bytes that are not valid UTF-8".to_string()),
        }
    }))
}

/// Remove metadata and other symbols from the text in a wikipedia page
fn sanitize_line(mut line: String) -> String {
    line.remove_matches("[");
    line.remove_matches("]");
    line.remove_matches("'");
    line.remove_matches("&quot;");
    line = LINE_SANITIZER_SPACES_REMOVER
        .replace_all(&line, " ")
        .to_string();
    line = LINE_SANITIZER_CURLY_BRACES_REMOVER
        .replace_all(&line, "")
        .to_string();
    line = LINE_SANITIZER_ANGULAR_BRACES_REMOVER
        .replace_all(&line, "")
        .to_string();
    line = LINE_SANITIZER_SQUARE_BRACES_REMOVER
        .replace_all(&line, r"\a")
        .to_string();
    line
}

fn sanitize_term(term: &str) -> String {
    let x: &[_] = &[':', '-', '/'];
    term.to_owned().trim().trim_matches(x).to_owned()
}

/// TODO: write the docstring
pub fn parse_wikipedia_graph(
    source_path: &str,
    edge_path: &str,
    node_path: &str,
    node_type_path: &str,
    node_list_separator: char,
    node_type_list_separator: char,
    node_types_separator: &str,
    nodes_column: &str,
    node_types_column: &str,
    node_list_node_types_column: &str,
    node_descriptions_column: &str,
    edge_list_separator: char,
    sort_temporary_directory: Option<String>,
    directed: bool,
    keep_interwikipedia_nodes: Option<bool>,
    keep_external_nodes: Option<bool>,
    verbose: Option<bool>,
) -> Result<(NodeTypeT, NodeT, EdgeT)> {
    // TODO! When normalizing the nodes, keep only the right-most value after : if the node name does not start with http.
    let keep_external_nodes = keep_external_nodes.unwrap_or(true);
    let keep_interwikipedia_nodes = keep_interwikipedia_nodes.unwrap_or(true);
    let verbose = verbose.unwrap_or(true);
    let mut node_types_vocabulary: Vocabulary<NodeTypeT> = Vocabulary::new(false);
    let mut nodes_vocabulary: Vocabulary<NodeT> = Vocabulary::new(false);

    let nodes_writer: NodeFileWriter = NodeFileWriter::new(node_path)
        .set_separator(Some(node_list_separator))?
        .set_node_types_separator(Some(node_types_separator))?
        .set_nodes_column(Some(nodes_column))
        .set_nodes_column_number(Some(0))
        .set_node_types_column(Some(node_list_node_types_column))
        .set_node_types_column_number(Some(1))
        .set_node_descriptions_column(Some(node_descriptions_column))
        .set_node_descriptions_column_number(Some(2))
        .set_numeric_node_type_ids(Some(true));

    let mut nodes_stream = nodes_writer.start_writer()?;

    let node_types_writer = TypeFileWriter::new(node_type_path)
        .set_separator(Some(node_type_list_separator))?
        .set_types_column(Some(node_types_column));

    let mut node_types_stream = node_types_writer.start_writer()?;

    let edges_writer = EdgeFileWriter::new(edge_path)
        .set_sources_column_number(Some(0))
        .set_destinations_column_number(Some(1))
        .set_separator(Some(edge_list_separator))?
        .set_numeric_node_ids(Some(true))
        .set_numeric_edge_type_ids(Some(true))
        .set_header(Some(false));

    let mut edges_stream = edges_writer.start_writer()?;

    // Create the required regex.
    // First we create the regex to recognize titles.
    let title_regex = Regex::new(r"^<title>([^<]+)</title>$").unwrap();
    // Then we create the regex to recognize the end of a page.
    let end_of_page_regex = Regex::new(r"^</page>$").unwrap();
    // Then we define the regex to extract the destination nodes.
    let destination_nodes_regex = Regex::new(r"\[\[([^\]]+?)(?:\|[^\]]+?)?\]\]").unwrap();
    // Then we define the regex to extract the node types.
    let categories = [
        "Category",
        "category",
        "Categoria",
        "Категория",
        "Kategória",
        "Kategorie",
        "Κατηγορία",
        "Categoría",
        "Luokka",
        "Kategori",
        "კატეგორია",
        "분류",
        "Kategorija",
    ];

    let node_types_regex = Regex::new(&format!(
        r"^\[\[[^\]]*?(?:{}):([^\]\|]+?)(?:\|[^\]]*?)?\]\]$",
        categories.join("|")
    ))
    .unwrap();
<<<<<<< HEAD
=======

    info!("Count the lines in the source path, so to be able to show a loading bar.");
    let lines_number = if verbose {
        get_rows_number(source_path.as_ref())?
    } else {
        0
    };

>>>>>>> c6f334e0
    // Start to read of the file.
    info!("Starting to build the node list and node type list.");
    let pb = get_loading_bar(
        verbose,
        "Executing first parse to build the node and node type list.",
        lines_number,
    );
    // Initialize the current node name.
    let mut current_node_id: Option<NodeT> = None;
    let mut current_node_name: Option<String> = None;
    let mut current_node_types: Vec<NodeTypeT> = Vec::new();
    let mut current_node_description: Vec<String> = Vec::new();
    let mut current_line_number: usize = 0;
    // Start to parse and write the node list and node type list.
    for line in get_lines_iterator(source_path)?.progress_with(pb) {
        // We increase the current line number
        current_line_number += 1;
        // First of all we check that all is fine with the current line reading attempt.
        let line = line?;
        // We check if the current page is finished.
        if end_of_page_regex.is_match(&line) {
            if let (Some(current_node_id), Some(current_node_name)) =
                (current_node_id, current_node_name)
            {
                nodes_stream = nodes_writer.write_line(
                    nodes_stream,
                    current_node_id,
                    current_node_name,
                    if current_node_types.is_empty() {
                        None
                    } else {
                        Some(current_node_types)
                    },
                    None,
                    Some(sanitize_line(current_node_description.join(" "))),
                )?;
            }
            // We write the node to the node list file.
            // Finally we restore the current varibales to defaults.
            current_node_id = None;
            current_node_name = None;
            current_node_types = Vec::new();
            current_node_description = Vec::new();
        }
        // Check if the line contains a title if we don't currently have one.
        if current_node_name.is_none() {
            if let Some(captures) = title_regex.captures(&line) {
                let node_name = sanitize_term(&captures[1]);
                // Check that the node name is not empty
                if node_name.is_empty() {
                    continue;
                }
                let (node_id, was_already_present) = nodes_vocabulary.insert(&node_name)?;
                // Since the node may have been already parsed in the case
                // when multiple pages share the same title we need to check
                // for collisions.
                if !was_already_present {
                    current_node_id = Some(node_id);
                    current_node_name = Some(node_name);
                }
            }
            continue;
        }
        // We check if the line should be skipped
        if should_skip_line(&line) {
            continue;
        }
        // Check if the line is a node type.
        if let Some(captures) = node_types_regex.captures(&line) {
            let node_type_name = sanitize_term(&captures[1]);
            // Check that the note type is not empty
            if node_type_name.is_empty() {
                continue;
            }
            // Get the node type ID and insert the original string into the dictionary.
            let (node_type_id, was_already_present) =
                node_types_vocabulary.insert(&node_type_name)?;
            // If the node type was not already present
            // we write it to disk.
            if !was_already_present {
                node_types_stream = node_types_writer.write_line(
                    node_types_stream,
                    node_type_id,
                    node_type_name,
                )?;
            }
            current_node_types.push(node_type_id);
            continue;
        }
        current_node_description.push(line);
    }
    // Reset the buffer
    info!("Starting to build the edge list.");
    let pb = get_loading_bar(
        verbose,
        "Executing second parse to build the edge list.",
        current_line_number,
    );
    let mut source_node_id = None;
    for line in get_lines_iterator(source_path)?.progress_with(pb) {
        // First of all we check that all is fine with the current line reading attempt.
        let line = line?;
        // Each time we finish to read a page, we can safely increase the current node ID.
        if end_of_page_regex.is_match(&line) {
            source_node_id = None;
            continue;
        }
        // Check if the line contains a title if we don't currently have one.
        if source_node_id.is_none() {
            if let Some(captures) = title_regex.captures(&line) {
                source_node_id = nodes_vocabulary.get(&captures[1].to_owned());
            }
            continue;
        }
        // We check if the line should be skipped
        if should_skip_line(&line) || node_types_regex.is_match(&line) {
            continue;
        }
        // Finally, we parse the line and extract the destination nodes.
        for destination_node_name in destination_nodes_regex
            .captures_iter(&line)
            .into_iter()
            .map(|destination_node_name| sanitize_term(&destination_node_name[1]))
            .filter(|destination_node_name| !destination_node_name.is_empty())
        {
            let (destination_node_id, was_already_present) =
                nodes_vocabulary.insert(&destination_node_name)?;
            if !was_already_present {
                nodes_stream = nodes_writer.write_line(
                    nodes_stream,
                    destination_node_id,
                    destination_node_name,
                    None,
                    None,
                    None,
                )?;
            }
            if let Some(source_node_id) = source_node_id {
                edges_stream = edges_writer.write_line(
                    edges_stream,
                    0,
                    source_node_id,
                    "".to_owned(),
                    destination_node_id,
                    "".to_owned(),
                    None,
                    None,
                    None,
                )?;
                if !directed && source_node_id != destination_node_id {
                    edges_stream = edges_writer.write_line(
                        edges_stream,
                        0,
                        destination_node_id,
                        "".to_owned(),
                        source_node_id,
                        "".to_owned(),
                        None,
                        None,
                        None,
                    )?;
                }
            }
        }
    }
    nodes_writer.close_writer(nodes_stream)?;
    node_types_writer.close_writer(node_types_stream)?;
    edges_writer.close_writer(edges_stream)?;

    // Finally, we sort the edge list we have created in place.
    info!("Sorting the edge list in place.");
    sort_numeric_edge_list_inplace(
        edge_path,
        Some(edge_list_separator),
        Some(false),
        None,
        Some(0),
        None,
        Some(1),
        None,
        None,
        None,
        None,
        sort_temporary_directory,
    )?;

    info!("Count the lines in the path, that match exactly with the number of edges.");
    let edges_number = get_rows_number(edge_path.as_ref())? as EdgeT;

    Ok((
        node_types_vocabulary.len() as NodeTypeT,
        nodes_vocabulary.len() as NodeT,
        edges_number,
    ))
}<|MERGE_RESOLUTION|>--- conflicted
+++ resolved
@@ -7,6 +7,7 @@
 use log::info;
 #[cfg(target_os = "linux")]
 use nix::fcntl::*;
+use regex::Captures;
 use regex::Regex;
 use std::fs::File;
 use std::io::prelude::*;
@@ -24,7 +25,6 @@
     "File:",
     ":File",
     "media:",
-    "Cookbook:",
     "Template:",
 ];
 
@@ -43,7 +43,7 @@
     static ref LINE_SANITIZER_SQUARE_BRACES_REMOVER: Regex =
         Regex::new(r"\[\[(?P<a>[^\]]+?)(?:\|[^\]]+?)?\]\]").unwrap();
     static ref LINE_SANITIZER_ANGULAR_BRACES_REMOVER: Regex = Regex::new(r"&lt;.+?&gt;").unwrap();
-    static ref LINE_SANITIZER_SPACES_REMOVER: Regex = Regex::new(r"\s\s+").unwrap();
+    static ref LINE_SANITIZER_SPACES_REMOVER: Regex = Regex::new(r"\s+").unwrap();
 }
 
 /// Returns boolean representing whether the given line should be skipped.
@@ -110,8 +110,8 @@
 }
 
 fn sanitize_term(term: &str) -> String {
-    let x: &[_] = &[':', '-', '/'];
-    term.to_owned().trim().trim_matches(x).to_owned()
+    let x: &[_] = &[' ', '\t', ':', '-', '/', '*', '#'];
+    term.to_owned().trim_matches(x).to_owned()
 }
 
 /// TODO: write the docstring
@@ -134,7 +134,6 @@
     keep_external_nodes: Option<bool>,
     verbose: Option<bool>,
 ) -> Result<(NodeTypeT, NodeT, EdgeT)> {
-    // TODO! When normalizing the nodes, keep only the right-most value after : if the node name does not start with http.
     let keep_external_nodes = keep_external_nodes.unwrap_or(true);
     let keep_interwikipedia_nodes = keep_interwikipedia_nodes.unwrap_or(true);
     let verbose = verbose.unwrap_or(true);
@@ -176,7 +175,9 @@
     // Then we create the regex to recognize the end of a page.
     let end_of_page_regex = Regex::new(r"^</page>$").unwrap();
     // Then we define the regex to extract the destination nodes.
-    let destination_nodes_regex = Regex::new(r"\[\[([^\]]+?)(?:\|[^\]]+?)?\]\]").unwrap();
+    let internal_destination_nodes_regex = Regex::new(r"\[\[([^\]]+?)(?:\|[^\]]+?)?\]\]").unwrap();
+    let external_destination_nodes_regex =
+        Regex::new(r"[^\[]\[([^\]]+?)(?:\|[^\]]+?)?\][^\]]").unwrap();
     // Then we define the regex to extract the node types.
     let categories = [
         "Category",
@@ -199,8 +200,6 @@
         categories.join("|")
     ))
     .unwrap();
-<<<<<<< HEAD
-=======
 
     info!("Count the lines in the source path, so to be able to show a loading bar.");
     let lines_number = if verbose {
@@ -209,7 +208,6 @@
         0
     };
 
->>>>>>> c6f334e0
     // Start to read of the file.
     info!("Starting to build the node list and node type list.");
     let pb = get_loading_bar(
@@ -262,6 +260,11 @@
                 if node_name.is_empty() {
                     continue;
                 }
+                // Check if the node is a semantic node for website content
+                // If so, we skip it.
+                if is_special_node(&node_name) {
+                    continue;
+                }
                 let (node_id, was_already_present) = nodes_vocabulary.insert(&node_name)?;
                 // Since the node may have been already parsed in the case
                 // when multiple pages share the same title we need to check
@@ -328,25 +331,47 @@
         if should_skip_line(&line) || node_types_regex.is_match(&line) {
             continue;
         }
+        let external_iterator: Box<dyn Iterator<Item = Captures>> = if keep_external_nodes {
+            Box::new(
+                external_destination_nodes_regex
+                    .captures_iter(&line)
+                    .into_iter(),
+            )
+        } else {
+            Box::new(::std::iter::empty())
+        };
         // Finally, we parse the line and extract the destination nodes.
-        for destination_node_name in destination_nodes_regex
+        for destination_node_name in internal_destination_nodes_regex
             .captures_iter(&line)
             .into_iter()
+            .chain(external_iterator)
             .map(|destination_node_name| sanitize_term(&destination_node_name[1]))
-            .filter(|destination_node_name| !destination_node_name.is_empty())
+            .filter(|destination_node_name| {
+                !destination_node_name.is_empty() && !is_special_node(destination_node_name)
+            })
         {
-            let (destination_node_id, was_already_present) =
-                nodes_vocabulary.insert(&destination_node_name)?;
-            if !was_already_present {
-                nodes_stream = nodes_writer.write_line(
-                    nodes_stream,
-                    destination_node_id,
-                    destination_node_name,
-                    None,
-                    None,
-                    None,
-                )?;
-            }
+            let destination_node_id = if keep_interwikipedia_nodes || keep_external_nodes {
+                let (destination_node_id, was_already_present) =
+                    nodes_vocabulary.insert(&destination_node_name)?;
+                if !was_already_present {
+                    nodes_stream = nodes_writer.write_line(
+                        nodes_stream,
+                        destination_node_id,
+                        destination_node_name,
+                        None,
+                        None,
+                        None,
+                    )?;
+                }
+                destination_node_id
+            } else {
+                if let Some(destination_node_id) = nodes_vocabulary.get(&destination_node_name) {
+                    destination_node_id
+                } else {
+                    continue;
+                }
+            };
+
             if let Some(source_node_id) = source_node_id {
                 edges_stream = edges_writer.write_line(
                     edges_stream,
