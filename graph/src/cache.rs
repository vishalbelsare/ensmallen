--- conflicted
+++ resolved
@@ -7,17 +7,14 @@
     pub(crate) min_node_degree: Option<NodeT>,
     pub(crate) max_node_degree: Option<NodeT>,
     pub(crate) nodes_sorted_by_increasing_outbound_node_degree: Option<bool>,
-<<<<<<< HEAD
     pub(crate) nodes_sorted_by_decreasing_outbound_node_degree: Option<bool>,
     pub(crate) most_central_node_id: Option<NodeT>,
     pub(crate) max_weighted_node_degree: Option<Result<f64>>,
     pub(crate) min_weighted_node_degree: Option<Result<f64>>,
     pub(crate) total_weights: Option<Result<f64>>,
     pub(crate) trap_nodes_number: Option<NodeT>,
-=======
     pub(crate) selfloops_number: Option<EdgeT>,
     pub(crate) selfloops_number_unique: Option<NodeT>,
->>>>>>> bcaa3f0e
 }
 
 impl Default for PropertyCache {
@@ -28,17 +25,14 @@
             min_node_degree: None,
             max_node_degree: None,
             nodes_sorted_by_increasing_outbound_node_degree: None,
-<<<<<<< HEAD
             nodes_sorted_by_decreasing_outbound_node_degree: None,
             most_central_node_id: None,
             max_weighted_node_degree: None,
             min_weighted_node_degree: None,
             total_weights: None,
             trap_nodes_number: None,
-=======
             selfloops_number: None,
             selfloops_number_unique: None,
->>>>>>> bcaa3f0e
         }
     }
 }