--- conflicted
+++ resolved
@@ -210,7 +210,6 @@
                         update_node_degree(node_id);
                         return None;
                     }
-
                     // Compute the neighbours of the node that have a degree
                     // high enough to be compatible with being in a clique with
                     // at least `minimum_degree` nodes.
@@ -222,7 +221,7 @@
                     }
                     .filter(|&dst| {
                         node_degrees[dst as usize].load(Ordering::Relaxed)
-                            >= minimum_degree_minus_one
+                            >= minimum_degree_minus_one as NodeT
                     })
                     .collect::<Vec<NodeT>>();
 
@@ -258,7 +257,7 @@
                     }
 
                     // We keep the node.
-                    Some(node_id);
+                    Some(node_id)
                 })
                 .collect::<Vec<NodeT>>();
             // We check if we have to stop.
@@ -294,7 +293,7 @@
                     .iter_unchecked_unique_neighbour_node_ids_from_source_node_id(node_id)
                     .filter(|&dst| {
                         node_degrees[dst as usize].load(Ordering::Relaxed)
-                            > minimum_degree_minus_one
+                            > minimum_degree_minus_one as NodeT
                     })
                     .take(100)
                     .map(|neighbour_id| neighbour_id as u64)
@@ -325,7 +324,6 @@
         });
         let number_of_nodes = indices.len();
         // We compute the isomorphic groups
-<<<<<<< HEAD
         let isomorphic_groups = (0..number_of_nodes.saturating_sub(1))
             .into_par_iter()
             .filter_map(|i| unsafe {
@@ -382,91 +380,6 @@
                 Some(
                     candidate_isomorphic_groups
                         .into_iter()
-=======
-        let isomorphic_groups =
-            (0..number_of_nodes.saturating_sub(1))
-                .into_par_iter()
-                .filter_map( |i| unsafe {
-                    let index = indices[i];
-                    let node_id = node_ids[index as usize];
-                    let node_hash = neighbours_hashes[index as usize];
-                    // keep only the nodes at the start of each block of equal
-                    // hashes
-                    if (i != 0 && node_hash == neighbours_hashes[indices[i - 1] as usize])
-                        || node_hash != neighbours_hashes[indices[i + 1] as usize]
-                    {
-                        return None;
-                    }
-                    // create the vector of candidate isomorphic groups,
-                    // this is a vec of vec because the hash might have 
-                    // collisions so inside the same slice we could have 
-                    // multiple isomorphic gropus or alone nodes.
-                    let mut candidate_isomorphic_groups = vec![vec![node_id]];
-
-                    // scan forward the nodes in the slice (of nodes with the 
-                    // same hash) to construct the isomorphic groups.
-                    for other_node_id in ((i + 1)..number_of_nodes)
-                        .take_while(|&j| node_hash == neighbours_hashes[indices[j] as usize])
-                        .map(|j| node_ids[indices[j] as usize])
-                    {
-                        if let Some(isomorphic_group) = candidate_isomorphic_groups.iter_mut().find(
-                            |candidate_isomorphic_group| {
-                                // get an iterator over the nodes of the current
-                                // candidate isomorphic group
-                                let iso_group_root_node_id = candidate_isomorphic_group[0];
-                                self.iter_unchecked_unique_neighbour_node_ids_from_source_node_id(iso_group_root_node_id)
-                                    .filter(|&dst| {
-                                        // remove the edge from iso_group_root_node_id to other_node_id
-                                        dst != other_node_id &&
-                                        // and keep only "alive" nodes
-                                        node_degrees[dst as usize].load(Ordering::Relaxed) > minimum_degree_minus_one
-                                    })
-                                    .zip(
-                                        self.iter_unchecked_unique_neighbour_node_ids_from_source_node_id(other_node_id)
-                                        .filter(|&dst| {
-                                            dst != iso_group_root_node_id &&
-                                            node_degrees[dst as usize].load(Ordering::Relaxed) > minimum_degree_minus_one
-                                        }),
-                                    )
-                                    .all(
-                                        |(first_node_neighbour_id, second_node_neighbour_id)| {
-                                            first_node_neighbour_id == second_node_neighbour_id
-                                        },
-                                    )
-                            },
-                        ) {
-                            // We add the current node to the isomorphic group
-                            isomorphic_group.push(other_node_id);
-                        } else {
-                            // We begin another isomorphic group
-                            candidate_isomorphic_groups.push(vec![other_node_id]);
-                        }
-                    }
-                    // Convert the isomorphic groups into cliques of isomorphic
-                    // nodes.
-                    candidate_isomorphic_groups = candidate_isomorphic_groups
-                        .into_iter()
-                        .filter_map(|candidate_isomorphic_group| {
-                            if candidate_isomorphic_group.len() <= 1 {
-                                return None;
-                            }
-
-                            // remove all the nodes that are isomorphic to the 
-                            // root node but not linked to it
-                            let root_node_id = candidate_isomorphic_group[0];
-                            Some(iter_set::intersection(
-                                candidate_isomorphic_group.into_iter().skip(1),
-                                self.iter_unchecked_unique_neighbour_node_ids_from_source_node_id(
-                                    root_node_id,
-                                )).map(|node_id| {
-                                    // We mark this node as with no degree, since it will
-                                    // be functionally merged with the root node of this
-                                    // isomorphic node group.
-                                    node_degrees[node_id as usize].store(0, Ordering::Relaxed);
-                                    node_id
-                                }).chain(vec![root_node_id].into_iter()).collect::<Vec<NodeT>>())
-                        })
->>>>>>> c6230961
                         .filter(|candidate_isomorphic_group| candidate_isomorphic_group.len() > 1)
                         .collect::<Vec<Vec<NodeT>>>(),
                 )
@@ -514,7 +427,7 @@
             .par_iter()
             .cloned()
             .enumerate()
-            .filter(|(i, degree)| *degree > 0)
+            .filter(|(_, degree)| *degree > 0)
             .min_by(|(_, a), (_, b)| a.cmp(b))
         {
             clique_roots.push(node_id as NodeT);
@@ -562,7 +475,6 @@
             .into_par_iter()
             .progress_with(pb)
             .filter_map(move |node_id| {
-<<<<<<< HEAD
                 // First of all we find the degree of this node.
                 let node_degree = node_degrees[node_id as usize].load(Ordering::Relaxed);
                 // If the degree of this node has fallen below the minimum threshold
@@ -574,30 +486,11 @@
                 }
                 // Otherwise, we retrieve its neighbours, filtering out the nodes that have a degree
                 // smaller than its degree, since, again, this node has the minimum degree of the clique.
-=======
-                // TODO!: check if this is needed
-                if node_degrees[node_id as usize] < minimum_degree_minus_one as NodeT {
-                    return None;
-                }
-                // First of all, we check if this node is a root of isomorphic nodes
-                // and whether it has a degree equal to the number of nodes in the isomorphic
-                // group: if this is true, the maximum clique of this node is equal to
-                // the isomorphic group.
-                if let Some(isomorphic_group) = isomorphic_groups.get(&node_id) {
-                    if isomorphic_group.len() == node_degrees[node_id as usize] as usize {
-                        let mut clique = isomorphic_group.clone();
-                        clique.push(node_id);
-                        return Some(vec![clique]);
-                    }
-                }
-                // Otherwise we need to check whether this node is in a clique.
->>>>>>> c6230961
                 let mut neighbours = unsafe {
                     self.iter_unchecked_unique_neighbour_node_ids_from_source_node_id(node_id)
                 }
                 .filter(|&dst| node_degrees[dst as usize].load(Ordering::Relaxed) >= node_degree)
                 .collect::<Vec<NodeT>>();
-<<<<<<< HEAD
                 // If the set of neighbours is empty, we check if the node is a root of
                 // an isomorphic group: if so, the clique is the isomorphic group itself.
                 // We interrupt in either case the exploration of this node.
@@ -609,89 +502,30 @@
                 // Otherwise, we start to find the cliques.
                 let mut cliques = Vec::new();
                 loop {
-                    let mut tentative_clique = vec![node_id];
+                    let mut tentative_clique = vec![];
                     let mut clique_neighbours = neighbours.clone();
-                    while let Some((best_neighbour_node_id, score)) = neighbours
+                    while let Some((best_neighbour_node_id, _)) = neighbours
                         .iter()
                         .cloned()
-                        .map(|neighbour_node_id| {
+                        .filter_map(|neighbour_node_id| {
                             let node_neighbours = unsafe {
                                 self.iter_unchecked_unique_neighbour_node_ids_from_source_node_id(
                                     neighbour_node_id,
                                 )
-=======
-                
-                // keep only the neighbours that share at least `minimum_degree_minus_one`
-                // nodes with the root node
-                neighbours = neighbours
-                    .par_iter()
-                    .cloned()
-                    .filter(|&&neighbour_node_id| {
-                        iter_set::intersection(neighbours.iter().cloned(), unsafe {
-                            self.iter_unchecked_unique_neighbour_node_ids_from_source_node_id(
-                                neighbour_node_id,
-                            )
-                        })
-                        .take(minimum_degree_minus_one)
-                        .count()
-                            == minimum_degree_minus_one
-                    })
-                    .collect::<Vec<NodeT>>();
-                
-                // if we have too little valid neighbours we cannot build a 
-                // clique so we can return
-                if neighbours.len() < minimum_degree_minus_one {
-                    return None;
-                }
-
-                // The cliques vectors starts out as the root node and the first
-                // neighbour of the root node.
-                let mut clique = vec![node_id, neighbours[0]];
-                clique.sort_unstable();
-                let mut cliques: Vec<Vec<NodeT>> = vec![clique];
-                // We iterate over the neighbours
-                neighbours.into_iter().skip(1).for_each(|inner_node_id| {
-                    // We start to iterate over the existing growing cliques.
-                    let neighbours = unsafe {
-                        self.iter_unchecked_unique_neighbour_node_ids_from_source_node_id(
-                            inner_node_id,
-                        )
-                    }
-                    .collect::<Vec<NodeT>>();
-                    let found_clique = AtomicBool::new(false);
-                    let mut possible_new_cliques = cliques
-                        .par_iter_mut()
-                        .filter_map(|clique| {
-                            // We count the number of matches in the current clique.
-                            let mut matches = iter_set::intersection(
-                                clique.iter().cloned(),
-                                neighbours.iter().cloned(),
-                            )
-                            .collect::<Vec<NodeT>>();
-                            // If we have a perfect match we can add the current
-                            // node to this clique. Note that we cannot stop
-                            // at this point, as the node may be shared between
-                            // multiple cliques.
-                            if matches.len() == clique.len() {
-                                clique.push(inner_node_id);
-                                clique.sort_unstable();
-                                found_clique.store(true, Ordering::Relaxed);
-                                None
-                            // Otherwise if the match is not perfect but we still
-                            // have some matches we need to store these matches
-                            // in the new clique we are growing for this node.
-                            } else if matches.len() > 1 {
-                                matches.push(inner_node_id);
-                                clique.sort_unstable();
-                                Some(matches)
-                            } else {
-                                None
->>>>>>> c6230961
                             }
                             .filter(|&dst| {
                                 node_degrees[dst as usize].load(Ordering::Relaxed) >= node_degree
                             })
                             .collect::<Vec<NodeT>>();
+                            if iter_set::intersection(
+                                node_neighbours.iter().cloned(),
+                                tentative_clique.iter().cloned(),
+                            )
+                            .count()
+                                < tentative_clique.len()
+                            {
+                                return None;
+                            }
                             let score = iter_set::intersection(
                                 node_neighbours.iter().cloned(),
                                 clique_neighbours.iter().cloned(),
@@ -714,9 +548,8 @@
                                         as f64
                                 })
                                 .sum::<f64>();
-                            (neighbour_node_id, score)
+                            Some((neighbour_node_id, score))
                         })
-<<<<<<< HEAD
                         .max_by(|(_, a), (_, b)| a.partial_cmp(b).unwrap())
                     {
                         clique_neighbours = iter_set::intersection(
@@ -730,29 +563,15 @@
                         .collect::<Vec<NodeT>>();
                         node_degrees[best_neighbour_node_id as usize]
                             .fetch_sub(tentative_clique.len() as NodeT, Ordering::Relaxed);
-                        tentative_clique.iter().for_each(|node_in_clique| {
-                            node_degrees[best_neighnode_in_cliquebour_node_id as usize]
-                                .fetch_sub(1, Ordering::Relaxed);
+                        tentative_clique.iter().for_each(|&node_in_clique| {
+                            node_degrees[node_in_clique as usize].fetch_sub(1, Ordering::Relaxed);
                         });
                         tentative_clique.push(best_neighbour_node_id);
-=======
-                        .collect::<Vec<Vec<NodeT>>>();
-                    // If the total number of matches is zero
-                    if !found_clique.load(Ordering::Relaxed) {
-                        if possible_new_cliques.is_empty() {
-                            let mut clique = vec![node_id, inner_node_id];
-                            clique.sort_unstable();
-                            possible_new_cliques.push(clique);
-                        }
-                        possible_new_cliques.sort_unstable();
-                        possible_new_cliques.dedup();
-                        // and push the clique to the set of cliques.
-                        cliques.extend(possible_new_cliques);
->>>>>>> c6230961
-                    }
-                    if tentative_clique.len() == 1 {
+                    }
+                    if tentative_clique.is_empty() {
                         break;
                     }
+                    tentative_clique.push(node_id);
                     cliques.push(tentative_clique);
                     if cliques.len() == clique_per_node {
                         break;
