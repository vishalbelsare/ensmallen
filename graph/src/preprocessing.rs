--- conflicted
+++ resolved
@@ -1,12 +1,10 @@
 use super::*;
+use indicatif::ProgressIterator;
 use rand::rngs::StdRng;
 use rand::seq::SliceRandom;
 use rand::SeedableRng;
 use rayon::prelude::*;
 use std::collections::HashMap;
-use std::cmp::{max, min};
-use std::sync::Arc;
-use indicatif::ProgressIterator;
 use vec_rand::gen_random_vec;
 use vec_rand::xorshift::xorshift;
 
@@ -76,7 +74,6 @@
         })
     }))
 }
-
 
 /// Return triple with CSR representation of cooccurrence matrix.
 ///
@@ -104,20 +101,6 @@
     let vec = sequences.collect::<Vec<Vec<NodeT>>>();
     vec.iter().progress_with(pb1).for_each(|sequence| {
         let walk_length = sequence.len();
-<<<<<<< HEAD
-        // for each batch of size 2*window_size + 1 
-        (window_size..walk_length - window_size - 1).for_each(|i| {
-            let central_word_id = sequence[i];
-            // for each index in the current batch update the matrix
-            (i - window_size..i)
-                .chain(i + 1..window_size + i + 1)
-                .for_each(|j| {
-                    let smaller = min(central_word_id, sequence[j]) as NodeT;
-                    let bigger = max(central_word_id, sequence[j]) as NodeT;
-                    cooccurence_matrix.add(&(smaller, bigger), 1.0 / (i as f64 - j as f64).abs());
-                });
-        });
-=======
         for (central_index, &central_word_id) in sequence.iter().enumerate() {
             for distance in 1..1 + window_size {
                 if central_index + distance >= walk_length {
@@ -135,7 +118,6 @@
                 }
             }
         }
->>>>>>> b1212125
     });
 
     let elements = cooccurence_matrix.len() * 2;
